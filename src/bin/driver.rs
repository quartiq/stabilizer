--- conflicted
+++ resolved
@@ -28,6 +28,7 @@
         timers::SamplingTimer,
         DigitalInput0, DigitalInput1, SystemTimer, Systick, AFE0, AFE1,
         MONOTONIC_FREQUENCY,
+        driver::OutputChannelIdx
     },
     net::{
         data_stream::{FrameGenerator, StreamFormat, StreamTarget},
@@ -152,11 +153,6 @@
 
 #[rtic::app(device = stabilizer::hardware::hal::stm32, peripherals = true, dispatchers=[DCMI, JPEG, LTDC, SDMMC])]
 mod app {
-<<<<<<< HEAD
-    use stabilizer::hardware::{design_parameters, driver::OutputChannelIdx};
-
-=======
->>>>>>> 64b4e282
     use super::*;
 
     #[monotonic(binds = SysTick, default = true, priority = 2)]
@@ -168,14 +164,9 @@
         settings: Settings,
         telemetry: TelemetryBuffer,
         signal_generator: [SignalGenerator; 2],
-<<<<<<< HEAD
-        ltc2320: driver::ltc2320::Ltc2320,
-        ltc2320_data: [u16; 8],
         adc_internal: driver::adc_internal::AdcInternal,
-=======
         header_adc: driver::ltc2320::Ltc2320,
         header_adc_data: [u16; 8],
->>>>>>> 64b4e282
     }
 
     #[local]
@@ -238,14 +229,9 @@
                         .unwrap(),
                 ),
             ],
-<<<<<<< HEAD
-            ltc2320: driver.ltc2320,
-            ltc2320_data: [0u16; 8],
             adc_internal: driver.adc_internal,
-=======
             header_adc: driver.ltc2320,
             header_adc_data: [0u16; 8],
->>>>>>> 64b4e282
         };
 
         let mut local = Local {
@@ -483,19 +469,11 @@
         .unwrap();
     }
 
-<<<<<<< HEAD
-    #[task(binds = QUADSPI, priority = 2, shared=[ltc2320, ltc2320_data])]
-    fn ltc2320_transfer_done(c: ltc2320_transfer_done::Context) {
-        (c.shared.ltc2320, c.shared.ltc2320_data).lock(|ltc, data| {
-            ltc.handle_transfer_done_irq(data);
-            // log::info!("data: {:?}", data);
-=======
     #[task(binds = QUADSPI, priority = 2, shared=[header_adc, header_adc_data])]
     fn header_adc_transfer_done(c: header_adc_transfer_done::Context) {
         (c.shared.header_adc, c.shared.header_adc_data).lock(|ltc, data| {
             ltc.handle_transfer_done(data);
             log::info!("data: {:?}", data);
->>>>>>> 64b4e282
         });
     }
 
