pub mod dac;
pub mod internal_adc;
pub mod ltc2320;
pub mod output;
pub mod relay;
use super::I2c1Proxy;
use lm75;
pub mod interlock;
use num_enum::TryFromPrimitive;
use serde::{Deserialize, Serialize};
use stm32h7xx_hal as hal;

pub type Spi1Proxy = &'static shared_bus_rtic::CommonBus<
    hal::spi::Spi<stm32h7xx_hal::stm32::SPI1, stm32h7xx_hal::spi::Enabled>,
>;

/// Devices on Driver + Driver headerboard
pub struct DriverDevices {
    pub ltc2320: ltc2320::Ltc2320,
    pub internal_adc: internal_adc::InternalAdc,
    pub lm75: lm75::Lm75<I2c1Proxy, lm75::ic::Lm75>,
    pub output_sm: [output::sm::StateMachine<output::Output<I2c1Proxy>>; 2],
    pub dac: [dac::Dac<Spi1Proxy>; 2],
    pub laser_interlock_pin: hal::gpio::Pin<'B', 13, hal::gpio::Output>,
}

#[derive(
    Clone, Copy, Debug, PartialEq, Eq, TryFromPrimitive, Serialize, Deserialize,
)]
#[repr(usize)]
pub enum Channel {
    LowNoise = 0,
    HighPower = 1,
}

#[derive(Clone, Copy, Debug, PartialEq, Eq)]
#[repr(usize)]
pub enum ChannelVariant {
    LowNoiseSink,
    LowNoiseSource,
    HighPowerSink,
    HighPowerSource,
}

impl ChannelVariant {
    const R_OUT_LN: f32 = 40.0; // Low noise side output resistor
    const R_OUT_HP: f32 = 0.68; // High power side output resistor
    fn transimpedance(&self) -> f32 {
        match self {
            ChannelVariant::LowNoiseSink => -Self::R_OUT_LN, // negated
            ChannelVariant::LowNoiseSource => Self::R_OUT_LN,
            ChannelVariant::HighPowerSink => -Self::R_OUT_HP, // negated
            ChannelVariant::HighPowerSource => Self::R_OUT_HP,
        }
    }
}

#[derive(
    Clone, Copy, Debug, Default, PartialEq, Eq, Serialize, Deserialize,
)]
pub enum Reason {
    #[default]
    Reset, // Tripped after device reset
    Thermostat,
    Overcurrent(Channel),
    Overvoltage(Channel),
}
pub struct LaserInterlock {
    reason: Option<Reason>,
    pin: hal::gpio::Pin<'B', 13, hal::gpio::Output>,
}

impl LaserInterlock {
    pub fn new(
        mut pin: hal::gpio::Pin<'B', 13, hal::gpio::Output>,
    ) -> LaserInterlock {
        pin.set_low();
        LaserInterlock {
            reason: Some(Reason::Reset),
            pin,
        }
    }

    pub fn set(&mut self, state: Option<Reason>) {
        match state {
<<<<<<< HEAD
            Some(Reason::Reset) => self.pin.set_low(),
            Some(Reason::Thermostat) => self.pin.set_low(),
            Some(Reason::Overcurrent(_)) => self.pin.set_low(),
            Some(Reason::Overvoltage(_)) => self.pin.set_low(),
            None => self.pin.set_high(),
=======
            self.pin.set_state(state.is_none().into());
>>>>>>> 6b75b151
        }
        self.reason = state;
    }

    pub fn reason(&self) -> Option<Reason> {
        self.reason
    }
}<|MERGE_RESOLUTION|>--- conflicted
+++ resolved
@@ -81,19 +81,9 @@
         }
     }
 
-    pub fn set(&mut self, state: Option<Reason>) {
-        match state {
-<<<<<<< HEAD
-            Some(Reason::Reset) => self.pin.set_low(),
-            Some(Reason::Thermostat) => self.pin.set_low(),
-            Some(Reason::Overcurrent(_)) => self.pin.set_low(),
-            Some(Reason::Overvoltage(_)) => self.pin.set_low(),
-            None => self.pin.set_high(),
-=======
-            self.pin.set_state(state.is_none().into());
->>>>>>> 6b75b151
-        }
-        self.reason = state;
+    pub fn set(&mut self, reason: Option<Reason>) {
+        self.pin.set_state(reason.is_none().into());
+        self.reason = reason;
     }
 
     pub fn reason(&self) -> Option<Reason> {
