///! Stabilizer hardware configuration
///!
///! This file contains all of the hardware-specific configuration of Stabilizer.
use core::sync::atomic::{self, AtomicBool, Ordering};
use core::{ptr, slice};
use driver::DriverDevices;
use stm32h7xx_hal::{
    self as hal,
    ethernet::{self, PHY},
    gpio::Speed,
    prelude::*,
};

use smoltcp_nal::smoltcp;

use super::{
<<<<<<< HEAD
    adc, afe, dac, design_parameters, driver, eeprom,
    input_stamper::InputStamper, pounder, pounder::dds_output::DdsOutput,
    timers, DigitalInput0, DigitalInput1, EthernetPhy, Mezzanine, NetworkStack,
    SystemTimer, Systick, AFE0, AFE1,
=======
    adc, afe, dac, design_parameters, eeprom, input_stamper::InputStamper,
    pounder, pounder::dds_output::DdsOutput, shared_adc::SharedAdc, timers,
    DigitalInput0, DigitalInput1, EthernetPhy, NetworkStack, SystemTimer,
    Systick, AFE0, AFE1,
>>>>>>> 41b68493
};

const NUM_TCP_SOCKETS: usize = 4;
const NUM_UDP_SOCKETS: usize = 1;
const NUM_SOCKETS: usize = NUM_UDP_SOCKETS + NUM_TCP_SOCKETS;

pub struct NetStorage {
    pub ip_addrs: [smoltcp::wire::IpCidr; 1],

    // Note: There is an additional socket set item required for the DHCP socket.
    pub sockets: [smoltcp::iface::SocketStorage<'static>; NUM_SOCKETS + 1],
    pub tcp_socket_storage: [TcpSocketStorage; NUM_TCP_SOCKETS],
    pub udp_socket_storage: [UdpSocketStorage; NUM_UDP_SOCKETS],
    pub neighbor_cache:
        [Option<(smoltcp::wire::IpAddress, smoltcp::iface::Neighbor)>; 8],
    pub routes_cache:
        [Option<(smoltcp::wire::IpCidr, smoltcp::iface::Route)>; 8],
}

#[derive(Copy, Clone)]
pub struct UdpSocketStorage {
    rx_storage: [u8; 1024],
    tx_storage: [u8; 2048],
    tx_metadata:
        [smoltcp::storage::PacketMetadata<smoltcp::wire::IpEndpoint>; 10],
    rx_metadata:
        [smoltcp::storage::PacketMetadata<smoltcp::wire::IpEndpoint>; 10],
}

impl UdpSocketStorage {
    const fn new() -> Self {
        Self {
            rx_storage: [0; 1024],
            tx_storage: [0; 2048],
            tx_metadata: [smoltcp::storage::PacketMetadata::<
                smoltcp::wire::IpEndpoint,
            >::EMPTY; 10],
            rx_metadata: [smoltcp::storage::PacketMetadata::<
                smoltcp::wire::IpEndpoint,
            >::EMPTY; 10],
        }
    }
}

#[derive(Copy, Clone)]
pub struct TcpSocketStorage {
    rx_storage: [u8; 1024],
    tx_storage: [u8; 1024],
}

impl TcpSocketStorage {
    const fn new() -> Self {
        Self {
            rx_storage: [0; 1024],
            tx_storage: [0; 1024],
        }
    }
}

impl Default for NetStorage {
    fn default() -> Self {
        NetStorage {
            // Placeholder for the real IP address, which is initialized at runtime.
            ip_addrs: [smoltcp::wire::IpCidr::Ipv6(
                smoltcp::wire::Ipv6Cidr::SOLICITED_NODE_PREFIX,
            )],
            neighbor_cache: [None; 8],
            routes_cache: [None; 8],
            sockets: [smoltcp::iface::SocketStorage::EMPTY; NUM_SOCKETS + 1],
            tcp_socket_storage: [TcpSocketStorage::new(); NUM_TCP_SOCKETS],
            udp_socket_storage: [UdpSocketStorage::new(); NUM_UDP_SOCKETS],
        }
    }
}

/// The available networking devices on Stabilizer.
pub struct NetworkDevices {
    pub stack: NetworkStack,
    pub phy: EthernetPhy,
    pub mac_address: smoltcp::wire::EthernetAddress,
}

/// The available hardware interfaces on Stabilizer.
pub struct StabilizerDevices {
    pub systick: Systick,
    pub afes: (AFE0, AFE1),
    pub adcs: (adc::Adc0Input, adc::Adc1Input),
    pub dacs: (dac::Dac0Output, dac::Dac1Output),
    pub timestamper: InputStamper,
    pub adc_dac_timer: timers::SamplingTimer,
    pub timestamp_timer: timers::TimestampTimer,
    pub net: NetworkDevices,
    pub digital_inputs: (DigitalInput0, DigitalInput1),
}

/// The available Pounder-specific hardware interfaces.
pub struct PounderDevices {
    pub pounder: pounder::PounderDevices,
    pub dds_output: DdsOutput,

    #[cfg(not(feature = "pounder_v1_0"))]
    pub timestamper: pounder::timestamp::Timestamper,
}

#[link_section = ".sram3.eth"]
/// Static storage for the ethernet DMA descriptor ring.
static mut DES_RING: ethernet::DesRing<
    { super::TX_DESRING_CNT },
    { super::RX_DESRING_CNT },
> = ethernet::DesRing::new();

/// Setup ITCM and load its code from flash.
///
/// For portability and maintainability this is implemented in Rust.
/// Since this is implemented in Rust the compiler may assume that bss and data are set
/// up already. There is no easy way to ensure this implementation will never need bss
/// or data. Hence we can't safely run this as the cortex-m-rt `pre_init` hook before
/// bss/data is setup.
///
/// Calling (through IRQ or directly) any code in ITCM before having called
/// this method is undefined.
fn load_itcm() {
    extern "C" {
        static mut __sitcm: u32;
        static mut __eitcm: u32;
        static mut __siitcm: u32;
    }
    // NOTE(unsafe): Assuming the address symbols from the linker as well as
    // the source instruction data are all valid, this is safe as it only
    // copies linker-prepared data to where the code expects it to be.
    // Calling it multiple times is safe as well.

    unsafe {
        // ITCM is enabled on reset on our CPU but might not be on others.
        // Keep for completeness.
        const ITCMCR: *mut u32 = 0xE000_EF90usize as _;
        ptr::write_volatile(ITCMCR, ptr::read_volatile(ITCMCR) | 1);

        // Ensure ITCM is enabled before loading.
        atomic::fence(Ordering::SeqCst);

        let len =
            (&__eitcm as *const u32).offset_from(&__sitcm as *const _) as usize;
        let dst = slice::from_raw_parts_mut(&mut __sitcm as *mut _, len);
        let src = slice::from_raw_parts(&__siitcm as *const _, len);
        // Load code into ITCM.
        dst.copy_from_slice(src);
    }

    // Ensure ITCM is loaded before potentially executing any instructions from it.
    atomic::fence(Ordering::SeqCst);
    cortex_m::asm::dsb();
    cortex_m::asm::isb();
}

/// Configure the stabilizer hardware for operation.
///
/// # Note
/// Refer to [design_parameters::TIMER_FREQUENCY] to determine the frequency of the sampling timer.
///
/// # Args
/// * `core` - The cortex-m peripherals.
/// * `device` - The microcontroller peripherals to be configured.
/// * `clock` - A `SystemTimer` implementing `Clock`.
/// * `batch_size` - The size of each ADC/DAC batch.
/// * `sample_ticks` - The number of timer ticks between each sample.
///
/// # Returns
/// (stabilizer, pounder) where `stabilizer` is a `StabilizerDevices` structure containing all
/// stabilizer hardware interfaces in a disabled state. `pounder` is an `Option` containing
/// `Some(devices)` if pounder is detected, where `devices` is a `PounderDevices` structure
/// containing all of the pounder hardware interfaces in a disabled state.
pub fn setup(
    mut core: stm32h7xx_hal::stm32::CorePeripherals,
    device: stm32h7xx_hal::stm32::Peripherals,
    clock: SystemTimer,
    batch_size: usize,
    sample_ticks: u32,
) -> (StabilizerDevices, Mezzanine) {
    // Set up RTT logging
    {
        // Enable debug during WFE/WFI-induced sleep
        device.DBGMCU.cr.modify(|_, w| w.dbgsleep_d1().set_bit());

        // Set up RTT channel to use for `rprintln!()` as "best effort".
        // This removes a critical section around the logging and thus allows
        // high-prio tasks to always interrupt at low latency.
        // It comes at a cost:
        // If a high-priority tasks preempts while we are logging something,
        // and if we then also want to log from within that high-preiority task,
        // the high-prio log message will be lost.

        let channels = rtt_target::rtt_init_default!();
        // Note(unsafe): The closure we pass does not establish a critical section
        // as demanded but it does ensure synchronization and implements a lock.
        unsafe {
            rtt_target::set_print_channel_cs(
                channels.up.0,
                &((|arg, f| {
                    static LOCKED: AtomicBool = AtomicBool::new(false);
                    if LOCKED.compare_exchange_weak(
                        false,
                        true,
                        Ordering::Acquire,
                        Ordering::Relaxed,
                    ) == Ok(false)
                    {
                        f(arg);
                        LOCKED.store(false, Ordering::Release);
                    }
                }) as rtt_target::CriticalSectionFunc),
            );
        }

        static LOGGER: rtt_logger::RTTLogger =
            rtt_logger::RTTLogger::new(log::LevelFilter::Debug);
        log::set_logger(&LOGGER)
            .map(|()| log::set_max_level(log::LevelFilter::Trace))
            .unwrap();
        log::info!("Starting");
    }

    let pwr = device.PWR.constrain();
    let vos = pwr.freeze();

    // Enable SRAM3 for the ethernet descriptor ring.
    device.RCC.ahb2enr.modify(|_, w| w.sram3en().set_bit());

    // Clear reset flags.
    device.RCC.rsr.write(|w| w.rmvf().set_bit());

    // Select the PLLs for SPI.
    device
        .RCC
        .d2ccip1r
        .modify(|_, w| w.spi123sel().pll2_p().spi45sel().pll2_q());

    device.RCC.d1ccipr.modify(|_, w| w.qspisel().rcc_hclk3());

    let rcc = device.RCC.constrain();
    let ccdr = rcc
        .use_hse(8.MHz())
        .sysclk(design_parameters::SYSCLK.convert())
        .hclk(200.MHz())
        .per_ck(design_parameters::TIMER_FREQUENCY.convert())
        .pll2_p_ck(100.MHz())
        .pll2_q_ck(100.MHz())
        .freeze(vos, &device.SYSCFG);

    // Before being able to call any code in ITCM, load that code from flash.
    load_itcm();

    let systick = Systick::new(core.SYST, ccdr.clocks.sysclk().to_Hz());

    // After ITCM loading.
    core.SCB.enable_icache();

    let mut delay = asm_delay::AsmDelay::new(asm_delay::bitrate::Hertz(
        ccdr.clocks.c_ck().to_Hz(),
    ));

    let gpioa = device.GPIOA.split(ccdr.peripheral.GPIOA);
    let gpiob = device.GPIOB.split(ccdr.peripheral.GPIOB);
    let gpioc = device.GPIOC.split(ccdr.peripheral.GPIOC);
    let gpiod = device.GPIOD.split(ccdr.peripheral.GPIOD);
    let gpioe = device.GPIOE.split(ccdr.peripheral.GPIOE);
    let gpiof = device.GPIOF.split(ccdr.peripheral.GPIOF);
    let mut gpiog = device.GPIOG.split(ccdr.peripheral.GPIOG);

    let dma_streams =
        hal::dma::dma::StreamsTuple::new(device.DMA1, ccdr.peripheral.DMA1);

    // Verify that batch period does not exceed RTIC Monotonic timer period.
    assert!(
        (batch_size as u32 * sample_ticks) as f32
            * design_parameters::TIMER_PERIOD
            * (super::MONOTONIC_FREQUENCY as f32)
            < 1.
    );

    // Configure timer 2 to trigger conversions for the ADC
    let mut sampling_timer = {
        // The timer frequency is manually adjusted below, so the 1KHz setting here is a
        // dont-care.
        let mut timer2 =
            device
                .TIM2
                .timer(1.kHz(), ccdr.peripheral.TIM2, &ccdr.clocks);

        // Configure the timer to count at the designed tick rate. We will manually set the
        // period below.
        timer2.pause();
        timer2.set_tick_freq(design_parameters::TIMER_FREQUENCY.convert());

        let mut sampling_timer = timers::SamplingTimer::new(timer2);
        sampling_timer.set_period_ticks(sample_ticks - 1);

        // The sampling timer is used as the master timer for the shadow-sampling timer. Thus,
        // it generates a trigger whenever it is enabled.

        sampling_timer
    };

    let mut shadow_sampling_timer = {
        // The timer frequency is manually adjusted below, so the 1KHz setting here is a
        // dont-care.
        let mut timer3 =
            device
                .TIM3
                .timer(1.kHz(), ccdr.peripheral.TIM3, &ccdr.clocks);

        // Configure the timer to count at the designed tick rate. We will manually set the
        // period below.
        timer3.pause();
        timer3.reset_counter();
        timer3.set_tick_freq(design_parameters::TIMER_FREQUENCY.convert());

        let mut shadow_sampling_timer =
            timers::ShadowSamplingTimer::new(timer3);
        shadow_sampling_timer.set_period_ticks(sample_ticks as u16 - 1);

        // The shadow sampling timer is a slave-mode timer to the sampling timer. It should
        // always be in-sync - thus, we configure it to operate in slave mode using "Trigger
        // mode".
        // For TIM3, TIM2 can be made the internal trigger connection using ITR1. Thus, the
        // SamplingTimer start now gates the start of the ShadowSamplingTimer.
        shadow_sampling_timer.set_slave_mode(
            timers::TriggerSource::Trigger1,
            timers::SlaveMode::Trigger,
        );

        shadow_sampling_timer
    };

    let sampling_timer_channels = sampling_timer.channels();
    let shadow_sampling_timer_channels = shadow_sampling_timer.channels();

    let mut timestamp_timer = {
        // The timer frequency is manually adjusted below, so the 1KHz setting here is a
        // dont-care.
        let mut timer5 =
            device
                .TIM5
                .timer(1.kHz(), ccdr.peripheral.TIM5, &ccdr.clocks);

        // Configure the timer to count at the designed tick rate. We will manually set the
        // period below.
        timer5.pause();
        timer5.set_tick_freq(design_parameters::TIMER_FREQUENCY.convert());

        // The timestamp timer runs at the counter cycle period as the sampling timers.
        // To accomodate this, we manually set the prescaler identical to the sample
        // timer, but use maximum overflow period.
        let mut timer = timers::TimestampTimer::new(timer5);

        // TODO: Check hardware synchronization of timestamping and the sampling timers
        // for phase shift determinism.

        timer.set_period_ticks(u32::MAX);

        timer
    };

    let timestamp_timer_channels = timestamp_timer.channels();

    // Configure the SPI interfaces to the ADCs and DACs.
    let adcs = {
        let adc0 = {
            let miso = gpiob.pb14.into_alternate().speed(Speed::VeryHigh);
            let sck = gpiob.pb10.into_alternate().speed(Speed::VeryHigh);
            let nss = gpiob.pb9.into_alternate().speed(Speed::VeryHigh);

            let config = hal::spi::Config::new(hal::spi::Mode {
                polarity: hal::spi::Polarity::IdleHigh,
                phase: hal::spi::Phase::CaptureOnSecondTransition,
            })
            .hardware_cs(hal::spi::HardwareCS {
                mode: hal::spi::HardwareCSMode::WordTransaction,
                assertion_delay: design_parameters::ADC_SETUP_TIME,
                polarity: hal::spi::Polarity::IdleHigh,
            })
            .communication_mode(hal::spi::CommunicationMode::Receiver);

            let spi: hal::spi::Spi<_, _, u16> = device.SPI2.spi(
                (sck, miso, hal::spi::NoMosi, nss),
                config,
                design_parameters::ADC_DAC_SCK_MAX.convert(),
                ccdr.peripheral.SPI2,
                &ccdr.clocks,
            );

            adc::Adc0Input::new(
                spi,
                dma_streams.0,
                dma_streams.1,
                dma_streams.2,
                sampling_timer_channels.ch1,
                shadow_sampling_timer_channels.ch1,
                batch_size,
            )
        };

        let adc1 = {
            let miso = gpiob.pb4.into_alternate().speed(Speed::VeryHigh);
            let sck = gpioc.pc10.into_alternate().speed(Speed::VeryHigh);
            let nss = gpioa.pa15.into_alternate().speed(Speed::VeryHigh);

            let config = hal::spi::Config::new(hal::spi::Mode {
                polarity: hal::spi::Polarity::IdleHigh,
                phase: hal::spi::Phase::CaptureOnSecondTransition,
            })
            .hardware_cs(hal::spi::HardwareCS {
                mode: hal::spi::HardwareCSMode::WordTransaction,
                assertion_delay: design_parameters::ADC_SETUP_TIME,
                polarity: hal::spi::Polarity::IdleHigh,
            })
            .communication_mode(hal::spi::CommunicationMode::Receiver);

            let spi: hal::spi::Spi<_, _, u16> = device.SPI3.spi(
                (sck, miso, hal::spi::NoMosi, nss),
                config,
                design_parameters::ADC_DAC_SCK_MAX.convert(),
                ccdr.peripheral.SPI3,
                &ccdr.clocks,
            );

            adc::Adc1Input::new(
                spi,
                dma_streams.3,
                dma_streams.4,
                dma_streams.5,
                sampling_timer_channels.ch2,
                shadow_sampling_timer_channels.ch2,
                batch_size,
            )
        };

        (adc0, adc1)
    };

    let dacs = {
        let mut dac_clr_n = gpioe.pe12.into_push_pull_output();
        dac_clr_n.set_high();

        let dac0_spi = {
            let miso = gpioe.pe5.into_alternate().speed(Speed::VeryHigh);
            let sck = gpioe.pe2.into_alternate().speed(Speed::VeryHigh);
            let nss = gpioe.pe4.into_alternate().speed(Speed::VeryHigh);

            let config = hal::spi::Config::new(hal::spi::Mode {
                polarity: hal::spi::Polarity::IdleHigh,
                phase: hal::spi::Phase::CaptureOnSecondTransition,
            })
            .hardware_cs(hal::spi::HardwareCS {
                mode: hal::spi::HardwareCSMode::WordTransaction,
                assertion_delay: 0.0,
                polarity: hal::spi::Polarity::IdleHigh,
            })
            .communication_mode(hal::spi::CommunicationMode::Transmitter)
            .swap_mosi_miso();

            device.SPI4.spi(
                (sck, miso, hal::spi::NoMosi, nss),
                config,
                design_parameters::ADC_DAC_SCK_MAX.convert(),
                ccdr.peripheral.SPI4,
                &ccdr.clocks,
            )
        };

        let dac1_spi = {
            let miso = gpiof.pf8.into_alternate().speed(Speed::VeryHigh);
            let sck = gpiof.pf7.into_alternate().speed(Speed::VeryHigh);
            let nss = gpiof.pf6.into_alternate().speed(Speed::VeryHigh);

            let config = hal::spi::Config::new(hal::spi::Mode {
                polarity: hal::spi::Polarity::IdleHigh,
                phase: hal::spi::Phase::CaptureOnSecondTransition,
            })
            .hardware_cs(hal::spi::HardwareCS {
                mode: hal::spi::HardwareCSMode::WordTransaction,
                assertion_delay: 0.0,
                polarity: hal::spi::Polarity::IdleHigh,
            })
            .communication_mode(hal::spi::CommunicationMode::Transmitter)
            .swap_mosi_miso();

            device.SPI5.spi(
                (sck, miso, hal::spi::NoMosi, nss),
                config,
                design_parameters::ADC_DAC_SCK_MAX.convert(),
                ccdr.peripheral.SPI5,
                &ccdr.clocks,
            )
        };

        let dac0 = dac::Dac0Output::new(
            dac0_spi,
            dma_streams.6,
            sampling_timer_channels.ch3,
            batch_size,
        );
        let dac1 = dac::Dac1Output::new(
            dac1_spi,
            dma_streams.7,
            sampling_timer_channels.ch4,
            batch_size,
        );

        dac_clr_n.set_low();
        // dac0_ldac_n
        gpioe.pe11.into_push_pull_output().set_low();
        // dac1_ldac_n
        gpioe.pe15.into_push_pull_output().set_low();
        dac_clr_n.set_high();

        (dac0, dac1)
    };

    let afes = {
        // AFE_PWR_ON on hardware revision v1.3.2
        gpioe.pe1.into_push_pull_output().set_high();

        let afe0 = {
            let a0_pin = gpiof.pf2.into_push_pull_output();
            let a1_pin = gpiof.pf5.into_push_pull_output();
            afe::ProgrammableGainAmplifier::new(a0_pin, a1_pin)
        };

        let afe1 = {
            let a0_pin = gpiod.pd14.into_push_pull_output();
            let a1_pin = gpiod.pd15.into_push_pull_output();
            afe::ProgrammableGainAmplifier::new(a0_pin, a1_pin)
        };

        (afe0, afe1)
    };

    let input_stamper = {
        let trigger = gpioa.pa3.into_alternate();
        InputStamper::new(trigger, timestamp_timer_channels.ch4)
    };

    let digital_inputs = {
        let di0 = gpiog.pg9.into_floating_input();
        let di1 = gpioc.pc15.into_floating_input();
        (di0, di1)
    };

    let mut eeprom_i2c = {
        let sda = gpiof.pf0.into_alternate().set_open_drain();
        let scl = gpiof.pf1.into_alternate().set_open_drain();
        device.I2C2.i2c(
            (scl, sda),
            100.kHz(),
            ccdr.peripheral.I2C2,
            &ccdr.clocks,
        )
    };

    let mac_addr = smoltcp::wire::EthernetAddress(eeprom::read_eui48(
        &mut eeprom_i2c,
        &mut delay,
    ));
    log::info!("EUI48: {}", mac_addr);

    let network_devices = {
        let ethernet_pins = {
            // Reset the PHY before configuring pins.
            let mut eth_phy_nrst = gpioe.pe3.into_push_pull_output();
            eth_phy_nrst.set_low();
            delay.delay_us(200u8);
            eth_phy_nrst.set_high();

            let ref_clk = gpioa.pa1.into_alternate().speed(Speed::VeryHigh);
            let mdio = gpioa.pa2.into_alternate().speed(Speed::VeryHigh);
            let mdc = gpioc.pc1.into_alternate().speed(Speed::VeryHigh);
            let crs_dv = gpioa.pa7.into_alternate().speed(Speed::VeryHigh);
            let rxd0 = gpioc.pc4.into_alternate().speed(Speed::VeryHigh);
            let rxd1 = gpioc.pc5.into_alternate().speed(Speed::VeryHigh);
            let tx_en = gpiob.pb11.into_alternate().speed(Speed::VeryHigh);
            let txd0 = gpiob.pb12.into_alternate().speed(Speed::VeryHigh);
            let txd1 = gpiog.pg14.into_alternate().speed(Speed::VeryHigh);

            (ref_clk, mdio, mdc, crs_dv, rxd0, rxd1, tx_en, txd0, txd1)
        };

        // Configure the ethernet controller
        let (eth_dma, eth_mac) = ethernet::new(
            device.ETHERNET_MAC,
            device.ETHERNET_MTL,
            device.ETHERNET_DMA,
            ethernet_pins,
            // Note(unsafe): We only call this function once to take ownership of the
            // descriptor ring.
            unsafe { &mut DES_RING },
            mac_addr,
            ccdr.peripheral.ETH1MAC,
            &ccdr.clocks,
        );

        // Reset and initialize the ethernet phy.
        let mut lan8742a =
            ethernet::phy::LAN8742A::new(eth_mac.set_phy_addr(0));
        lan8742a.phy_reset();
        lan8742a.phy_init();

        unsafe { ethernet::enable_interrupt() };

        // Configure IP address according to DHCP socket availability
        let ip_addrs: smoltcp::wire::IpAddress = option_env!("STATIC_IP")
            .unwrap_or("0.0.0.0")
            .parse()
            .unwrap();

        // Note(unwrap): The hardware configuration function is only allowed to be called once.
        // Unwrapping is intended to panic if called again to prevent re-use of global memory.
        let store =
            cortex_m::singleton!(: NetStorage = NetStorage::default()).unwrap();

        store.ip_addrs[0] = smoltcp::wire::IpCidr::new(ip_addrs, 24);

        let mut routes =
            smoltcp::iface::Routes::new(&mut store.routes_cache[..]);
        routes
            .add_default_ipv4_route(smoltcp::wire::Ipv4Address::UNSPECIFIED)
            .unwrap();

        let neighbor_cache =
            smoltcp::iface::NeighborCache::new(&mut store.neighbor_cache[..]);

        let mut interface = smoltcp::iface::InterfaceBuilder::new(
            eth_dma,
            &mut store.sockets[..],
        )
        .hardware_addr(smoltcp::wire::HardwareAddress::Ethernet(mac_addr))
        .neighbor_cache(neighbor_cache)
        .ip_addrs(&mut store.ip_addrs[..])
        .routes(routes)
        .finalize();

        if ip_addrs.is_unspecified() {
            interface.add_socket(smoltcp::socket::Dhcpv4Socket::new());
        }

        for storage in store.tcp_socket_storage[..].iter_mut() {
            let tcp_socket = {
                let rx_buffer = smoltcp::socket::TcpSocketBuffer::new(
                    &mut storage.rx_storage[..],
                );
                let tx_buffer = smoltcp::socket::TcpSocketBuffer::new(
                    &mut storage.tx_storage[..],
                );

                smoltcp::socket::TcpSocket::new(rx_buffer, tx_buffer)
            };

            interface.add_socket(tcp_socket);
        }

        for storage in store.udp_socket_storage[..].iter_mut() {
            let udp_socket = {
                let rx_buffer = smoltcp::socket::UdpSocketBuffer::new(
                    &mut storage.rx_metadata[..],
                    &mut storage.rx_storage[..],
                );
                let tx_buffer = smoltcp::socket::UdpSocketBuffer::new(
                    &mut storage.tx_metadata[..],
                    &mut storage.tx_storage[..],
                );

                smoltcp::socket::UdpSocket::new(rx_buffer, tx_buffer)
            };

            interface.add_socket(udp_socket);
        }

        let random_seed = {
            let mut rng =
                device.RNG.constrain(ccdr.peripheral.RNG, &ccdr.clocks);
            let mut data = [0u8; 4];
            rng.fill(&mut data).unwrap();
            data
        };

        let mut stack = smoltcp_nal::NetworkStack::new(interface, clock);

        stack.seed_random_port(&random_seed);

        NetworkDevices {
            stack,
            phy: lan8742a,
            mac_address: mac_addr,
        }
    };

    let mut fp_led_0 = gpiod.pd5.into_push_pull_output();
    let mut fp_led_1 = gpiod.pd6.into_push_pull_output();
    let mut fp_led_2 = gpiog.pg4.into_push_pull_output();
    let mut fp_led_3 = gpiod.pd12.into_push_pull_output();

    fp_led_0.set_low();
    fp_led_1.set_low();
    fp_led_2.set_low();
    fp_led_3.set_low();

    let (adc1, adc2, adc3) = {
        let (mut adc1, mut adc2) = hal::adc::adc12(
            device.ADC1,
            device.ADC2,
            &mut delay,
            ccdr.peripheral.ADC12,
            &ccdr.clocks,
        );
        let mut adc3 = hal::adc::Adc::adc3(
            device.ADC3,
            &mut delay,
            ccdr.peripheral.ADC3,
            &ccdr.clocks,
        );
        adc1.set_sample_time(hal::adc::AdcSampleTime::T_810);
        adc1.set_resolution(hal::adc::Resolution::SIXTEENBIT);
        adc2.set_sample_time(hal::adc::AdcSampleTime::T_810);
        adc2.set_resolution(hal::adc::Resolution::SIXTEENBIT);
        adc3.set_sample_time(hal::adc::AdcSampleTime::T_810);
        adc3.set_resolution(hal::adc::Resolution::SIXTEENBIT);

        hal::adc::Temperature::new().enable(&adc3);

        let adc1 = adc1.enable();
        let adc2 = adc2.enable();
        let adc3 = adc3.enable();

        (
            // The ADCs must live as global, mutable singletons so that we can hand out references
            // to the internal ADC. If they were instead to live within e.g. StabilizerDevices,
            // they would not yet live in 'static memory, which means that we could not hand out
            // references during initialization, since those references would be invalidated when
            // we move StabilizerDevices into the late RTIC resources.
            cortex_m::singleton!(: SharedAdc<hal::stm32::ADC1> = SharedAdc::new(adc1.slope() as f32, adc1)).unwrap(),
            cortex_m::singleton!(: SharedAdc<hal::stm32::ADC2> = SharedAdc::new(adc2.slope() as f32, adc2)).unwrap(),
            cortex_m::singleton!(: SharedAdc<hal::stm32::ADC3> = SharedAdc::new(adc3.slope() as f32, adc3)).unwrap(),
        )
    };

    // Measure the Pounder PGOOD output to detect if pounder is present on Stabilizer.
    let pounder_pgood = gpiob.pb13.into_pull_down_input();
    delay.delay_ms(2u8);
    let mezzanine = if pounder_pgood.is_high() {
        log::info!("Found Pounder");

        let io_expander = {
            let sda = gpiob.pb7.into_alternate().set_open_drain();
            let scl = gpiob.pb8.into_alternate().set_open_drain();
            let i2c1 = device.I2C1.i2c(
                (scl, sda),
                400.kHz(),
                ccdr.peripheral.I2C1,
                &ccdr.clocks,
            );
            mcp23017::MCP23017::default(i2c1).unwrap()
        };

        let spi = {
            let mosi = gpiod.pd7.into_alternate();
            let miso = gpioa.pa6.into_alternate();
            let sck = gpiog.pg11.into_alternate();

            let config = hal::spi::Config::new(hal::spi::Mode {
                polarity: hal::spi::Polarity::IdleHigh,
                phase: hal::spi::Phase::CaptureOnSecondTransition,
            });

            // The maximum frequency of this SPI must be limited due to capacitance on the MISO
            // line causing a long RC decay.
            device.SPI1.spi(
                (sck, miso, mosi),
                config,
                5.MHz(),
                ccdr.peripheral.SPI1,
                &ccdr.clocks,
            )
        };

        let pwr0 = adc1.create_channel(gpiof.pf11.into_analog());
        let pwr1 = adc2.create_channel(gpiof.pf14.into_analog());
        let aux_adc0 = adc3.create_channel(gpiof.pf3.into_analog());
        let aux_adc1 = adc3.create_channel(gpiof.pf4.into_analog());

        let pounder_devices = pounder::PounderDevices::new(
            io_expander,
            spi,
            pwr0,
            pwr1,
            aux_adc0,
            aux_adc1,
        )
        .unwrap();

        let ad9959 = {
            let qspi_interface = {
                // Instantiate the QUADSPI pins and peripheral interface.
                let qspi_pins = {
                    let _ncs =
                        gpioc.pc11.into_alternate::<9>().speed(Speed::VeryHigh);

                    let clk = gpiob.pb2.into_alternate().speed(Speed::VeryHigh);
                    let io0 = gpioe.pe7.into_alternate().speed(Speed::VeryHigh);
                    let io1 = gpioe.pe8.into_alternate().speed(Speed::VeryHigh);
                    let io2 = gpioe.pe9.into_alternate().speed(Speed::VeryHigh);
                    let io3 =
                        gpioe.pe10.into_alternate().speed(Speed::VeryHigh);

                    (clk, io0, io1, io2, io3)
                };

                let qspi = device.QUADSPI.bank2(
                    qspi_pins,
                    design_parameters::POUNDER_QSPI_FREQUENCY.convert(),
                    &ccdr.clocks,
                    ccdr.peripheral.QSPI,
                );

                pounder::QspiInterface::new(qspi).unwrap()
            };

            #[cfg(not(feature = "pounder_v1_0"))]
            let reset_pin = gpiog.pg6.into_push_pull_output();
            #[cfg(feature = "pounder_v1_0")]
            let reset_pin = gpioa.pa0.into_push_pull_output();

            let mut io_update = gpiog.pg7.into_push_pull_output();

            let mut ad9959 = ad9959::Ad9959::new(
                qspi_interface,
                reset_pin,
                &mut io_update,
                &mut delay,
                ad9959::Mode::FourBitSerial,
                design_parameters::DDS_REF_CLK.to_Hz() as f32,
                design_parameters::DDS_MULTIPLIER,
            )
            .unwrap();

            ad9959.self_test().unwrap();

            // Return IO_Update
            gpiog.pg7 = io_update.into_analog();

            ad9959
        };

        let dds_output = {
            let io_update_trigger = {
                let _io_update =
                    gpiog.pg7.into_alternate::<2>().speed(Speed::VeryHigh);

                // Configure the IO_Update signal for the DDS.
                let mut hrtimer = pounder::hrtimer::HighResTimerE::new(
                    device.HRTIM_TIME,
                    device.HRTIM_MASTER,
                    device.HRTIM_COMMON,
                    ccdr.clocks,
                    ccdr.peripheral.HRTIM,
                );

                // IO_Update occurs after a fixed delay from the QSPI write. Note that the timer
                // is triggered after the QSPI write, which can take approximately 120nS, so
                // there is additional margin.
                hrtimer.configure_single_shot(
                    pounder::hrtimer::Channel::Two,
                    design_parameters::POUNDER_IO_UPDATE_DELAY,
                    design_parameters::POUNDER_IO_UPDATE_DURATION,
                );

                // Ensure that we have enough time for an IO-update every batch.
                let sample_frequency = {
                    design_parameters::TIMER_FREQUENCY.to_Hz() as f32
                        / sample_ticks as f32
                };

                let sample_period = 1.0 / sample_frequency;
                assert!(
                    sample_period * batch_size as f32
                        > design_parameters::POUNDER_IO_UPDATE_DELAY
                );

                hrtimer
            };

            let (qspi, config) = ad9959.freeze();
            DdsOutput::new(qspi, io_update_trigger, config)
        };

        #[cfg(not(feature = "pounder_v1_0"))]
        let pounder_stamper = {
            log::info!("Assuming Pounder v1.1 or later");
            let etr_pin = gpioa.pa0.into_alternate();

            // The frequency in the constructor is dont-care, as we will modify the period + clock
            // source manually below.
            let tim8 =
                device
                    .TIM8
                    .timer(1.kHz(), ccdr.peripheral.TIM8, &ccdr.clocks);
            let mut timestamp_timer = timers::PounderTimestampTimer::new(tim8);

            // Pounder is configured to generate a 500MHz reference clock, so a 125MHz sync-clock is
            // output. As a result, dividing the 125MHz sync-clk provides a 31.25MHz tick rate for
            // the timestamp timer. 31.25MHz corresponds with a 32ns tick rate.
            // This is less than fCK_INT/3 of the timer as required for oversampling the trigger.
            timestamp_timer.set_external_clock(timers::Prescaler::Div4);
            timestamp_timer.start();

            // Set the timer to wrap at the u16 boundary to meet the PLL periodicity.
            // Scale and wrap before or after the PLL.
            timestamp_timer.set_period_ticks(u16::MAX);
            let tim8_channels = timestamp_timer.channels();

            pounder::timestamp::Timestamper::new(
                timestamp_timer,
                tim8_channels.ch1,
                &mut sampling_timer,
                etr_pin,
                batch_size,
            )
        };

        Mezzanine::Pounder(PounderDevices {
            pounder: pounder_devices,
            dds_output,

            #[cfg(not(feature = "pounder_v1_0"))]
            timestamper: pounder_stamper,
        })
    // If Driver detected
    } else if true {
        log::info!("driver init");
        let ltc2320_pins = driver::ltc2320::Ltc2320Pins {
            qspi: (
                gpiob.pb2.into_alternate(),
                gpioe.pe7.into_alternate(),
                gpioe.pe8.into_alternate(),
                gpioe.pe9.into_alternate(),
                gpioe.pe10.into_alternate(),
            ),
            cnv: gpioc.pc11.into_push_pull_output(),
        };
        let ltc2320 = driver::ltc2320::Ltc2320::new(
            &ccdr.clocks,
            ccdr.peripheral.QSPI,
            device.QUADSPI,
            ltc2320_pins,
        );
        let adc_internal_pins = driver::adc_internal::AdcInternalPins {
            output_voltage: (gpiof.pf11.into_analog(), gpiof.pf3.into_analog()),
            output_current: (gpiof.pf12.into_analog(), gpiof.pf4.into_analog()),
        };
        // Use default PLL2p clock input with 1/2 prescaler for 50 MHz ADC clock.
        let adc_internal = driver::adc_internal::AdcInternal::new(
            &mut delay,
            &ccdr.clocks,
            (ccdr.peripheral.ADC12, ccdr.peripheral.ADC3),
            (
                device.ADC1,
                device.ADC2,
                device.ADC3,
                device.ADC12_COMMON,
                device.ADC3_COMMON,
            ),
            adc_internal_pins,
        );
        Mezzanine::Driver(DriverDevices {
            ltc2320,
            adc_internal,
        })
    } else {
        Mezzanine::None
    };

    let stabilizer = StabilizerDevices {
        systick,
        afes,
        adcs,
        dacs,
        timestamper: input_stamper,
        net: network_devices,
        adc_dac_timer: sampling_timer,
        timestamp_timer,
        digital_inputs,
    };

    // info!("Version {} {}", build_info::PKG_VERSION, build_info::GIT_VERSION.unwrap());
    // info!("Built on {}", build_info::BUILT_TIME_UTC);
    // info!("{} {}", build_info::RUSTC_VERSION, build_info::TARGET);
    log::info!("setup() complete");

    (stabilizer, mezzanine)
}<|MERGE_RESOLUTION|>--- conflicted
+++ resolved
@@ -14,17 +14,10 @@
 use smoltcp_nal::smoltcp;
 
 use super::{
-<<<<<<< HEAD
     adc, afe, dac, design_parameters, driver, eeprom,
     input_stamper::InputStamper, pounder, pounder::dds_output::DdsOutput,
     timers, DigitalInput0, DigitalInput1, EthernetPhy, Mezzanine, NetworkStack,
     SystemTimer, Systick, AFE0, AFE1,
-=======
-    adc, afe, dac, design_parameters, eeprom, input_stamper::InputStamper,
-    pounder, pounder::dds_output::DdsOutput, shared_adc::SharedAdc, timers,
-    DigitalInput0, DigitalInput1, EthernetPhy, NetworkStack, SystemTimer,
-    Systick, AFE0, AFE1,
->>>>>>> 41b68493
 };
 
 const NUM_TCP_SOCKETS: usize = 4;
