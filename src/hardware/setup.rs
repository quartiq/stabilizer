///! Stabilizer hardware configuration
///!
///! This file contains all of the hardware-specific configuration of Stabilizer.
use core::sync::atomic::{self, AtomicBool, Ordering};
use core::{ptr, slice};
use driver::DriverDevices;
use stm32h7xx_hal::{
    self as hal,
    ethernet::{self, PHY},
    gpio::Speed,
    prelude::*,
};

use smoltcp_nal::smoltcp;

<<<<<<< HEAD
use crate::hardware::driver::adc_internal;
use crate::hardware::Mezzanine;

=======
>>>>>>> 64b4e282
use super::{
    adc, afe, dac, design_parameters, driver, eeprom,
    input_stamper::InputStamper, pounder, pounder::dds_output::DdsOutput,
    timers, DigitalInput0, DigitalInput1, EthernetPhy, Mezzanine, NetworkStack,
    SystemTimer, Systick, AFE0, AFE1,
};

const NUM_TCP_SOCKETS: usize = 4;
const NUM_UDP_SOCKETS: usize = 1;
const NUM_SOCKETS: usize = NUM_UDP_SOCKETS + NUM_TCP_SOCKETS;

pub struct NetStorage {
    pub ip_addrs: [smoltcp::wire::IpCidr; 1],

    // Note: There is an additional socket set item required for the DHCP socket.
    pub sockets: [smoltcp::iface::SocketStorage<'static>; NUM_SOCKETS + 1],
    pub tcp_socket_storage: [TcpSocketStorage; NUM_TCP_SOCKETS],
    pub udp_socket_storage: [UdpSocketStorage; NUM_UDP_SOCKETS],
    pub neighbor_cache:
        [Option<(smoltcp::wire::IpAddress, smoltcp::iface::Neighbor)>; 8],
    pub routes_cache:
        [Option<(smoltcp::wire::IpCidr, smoltcp::iface::Route)>; 8],
}

#[derive(Copy, Clone)]
pub struct UdpSocketStorage {
    rx_storage: [u8; 1024],
    tx_storage: [u8; 2048],
    tx_metadata:
        [smoltcp::storage::PacketMetadata<smoltcp::wire::IpEndpoint>; 10],
    rx_metadata:
        [smoltcp::storage::PacketMetadata<smoltcp::wire::IpEndpoint>; 10],
}

impl UdpSocketStorage {
    const fn new() -> Self {
        Self {
            rx_storage: [0; 1024],
            tx_storage: [0; 2048],
            tx_metadata: [smoltcp::storage::PacketMetadata::<
                smoltcp::wire::IpEndpoint,
            >::EMPTY; 10],
            rx_metadata: [smoltcp::storage::PacketMetadata::<
                smoltcp::wire::IpEndpoint,
            >::EMPTY; 10],
        }
    }
}

#[derive(Copy, Clone)]
pub struct TcpSocketStorage {
    rx_storage: [u8; 1024],
    tx_storage: [u8; 1024],
}

impl TcpSocketStorage {
    const fn new() -> Self {
        Self {
            rx_storage: [0; 1024],
            tx_storage: [0; 1024],
        }
    }
}

impl Default for NetStorage {
    fn default() -> Self {
        NetStorage {
            // Placeholder for the real IP address, which is initialized at runtime.
            ip_addrs: [smoltcp::wire::IpCidr::Ipv6(
                smoltcp::wire::Ipv6Cidr::SOLICITED_NODE_PREFIX,
            )],
            neighbor_cache: [None; 8],
            routes_cache: [None; 8],
            sockets: [smoltcp::iface::SocketStorage::EMPTY; NUM_SOCKETS + 1],
            tcp_socket_storage: [TcpSocketStorage::new(); NUM_TCP_SOCKETS],
            udp_socket_storage: [UdpSocketStorage::new(); NUM_UDP_SOCKETS],
        }
    }
}

/// The available networking devices on Stabilizer.
pub struct NetworkDevices {
    pub stack: NetworkStack,
    pub phy: EthernetPhy,
    pub mac_address: smoltcp::wire::EthernetAddress,
}

/// The available hardware interfaces on Stabilizer.
pub struct StabilizerDevices {
    pub systick: Systick,
    pub afes: (AFE0, AFE1),
    pub adcs: (adc::Adc0Input, adc::Adc1Input),
    pub dacs: (dac::Dac0Output, dac::Dac1Output),
    pub timestamper: InputStamper,
    pub adc_dac_timer: timers::SamplingTimer,
    pub timestamp_timer: timers::TimestampTimer,
    pub net: NetworkDevices,
    pub digital_inputs: (DigitalInput0, DigitalInput1),
}

/// The available Pounder-specific hardware interfaces.
pub struct PounderDevices {
    pub pounder: pounder::PounderDevices,
    pub dds_output: DdsOutput,

    #[cfg(feature = "pounder_v1_1")]
    pub timestamper: pounder::timestamp::Timestamper,
}

#[link_section = ".sram3.eth"]
/// Static storage for the ethernet DMA descriptor ring.
static mut DES_RING: ethernet::DesRing<
    { super::TX_DESRING_CNT },
    { super::RX_DESRING_CNT },
> = ethernet::DesRing::new();

/// Setup ITCM and load its code from flash.
///
/// For portability and maintainability this is implemented in Rust.
/// Since this is implemented in Rust the compiler may assume that bss and data are set
/// up already. There is no easy way to ensure this implementation will never need bss
/// or data. Hence we can't safely run this as the cortex-m-rt `pre_init` hook before
/// bss/data is setup.
///
/// Calling (through IRQ or directly) any code in ITCM before having called
/// this method is undefined.
fn load_itcm() {
    extern "C" {
        static mut __sitcm: u32;
        static mut __eitcm: u32;
        static mut __siitcm: u32;
    }
    // NOTE(unsafe): Assuming the address symbols from the linker as well as
    // the source instruction data are all valid, this is safe as it only
    // copies linker-prepared data to where the code expects it to be.
    // Calling it multiple times is safe as well.

    unsafe {
        // ITCM is enabled on reset on our CPU but might not be on others.
        // Keep for completeness.
        const ITCMCR: *mut u32 = 0xE000_EF90usize as _;
        ptr::write_volatile(ITCMCR, ptr::read_volatile(ITCMCR) | 1);

        // Ensure ITCM is enabled before loading.
        atomic::fence(Ordering::SeqCst);

        let len =
            (&__eitcm as *const u32).offset_from(&__sitcm as *const _) as usize;
        let dst = slice::from_raw_parts_mut(&mut __sitcm as *mut _, len);
        let src = slice::from_raw_parts(&__siitcm as *const _, len);
        // Load code into ITCM.
        dst.copy_from_slice(src);
    }

    // Ensure ITCM is loaded before potentially executing any instructions from it.
    atomic::fence(Ordering::SeqCst);
    cortex_m::asm::dsb();
    cortex_m::asm::isb();
}

/// Configure the stabilizer hardware for operation.
///
/// # Note
/// Refer to [design_parameters::TIMER_FREQUENCY] to determine the frequency of the sampling timer.
///
/// # Args
/// * `core` - The cortex-m peripherals.
/// * `device` - The microcontroller peripherals to be configured.
/// * `clock` - A `SystemTimer` implementing `Clock`.
/// * `batch_size` - The size of each ADC/DAC batch.
/// * `sample_ticks` - The number of timer ticks between each sample.
///
/// # Returns
/// (stabilizer, pounder) where `stabilizer` is a `StabilizerDevices` structure containing all
/// stabilizer hardware interfaces in a disabled state. `pounder` is an `Option` containing
/// `Some(devices)` if pounder is detected, where `devices` is a `PounderDevices` structure
/// containing all of the pounder hardware interfaces in a disabled state.
pub fn setup(
    mut core: stm32h7xx_hal::stm32::CorePeripherals,
    device: stm32h7xx_hal::stm32::Peripherals,
    clock: SystemTimer,
    batch_size: usize,
    sample_ticks: u32,
) -> (StabilizerDevices, Mezzanine) {
    // Set up RTT logging
    {
        // Enable debug during WFE/WFI-induced sleep
        device.DBGMCU.cr.modify(|_, w| w.dbgsleep_d1().set_bit());

        // Set up RTT channel to use for `rprintln!()` as "best effort".
        // This removes a critical section around the logging and thus allows
        // high-prio tasks to always interrupt at low latency.
        // It comes at a cost:
        // If a high-priority tasks preempts while we are logging something,
        // and if we then also want to log from within that high-preiority task,
        // the high-prio log message will be lost.

        let channels = rtt_target::rtt_init_default!();
        // Note(unsafe): The closure we pass does not establish a critical section
        // as demanded but it does ensure synchronization and implements a lock.
        unsafe {
            rtt_target::set_print_channel_cs(
                channels.up.0,
                &((|arg, f| {
                    static LOCKED: AtomicBool = AtomicBool::new(false);
                    if LOCKED.compare_exchange_weak(
                        false,
                        true,
                        Ordering::Acquire,
                        Ordering::Relaxed,
                    ) == Ok(false)
                    {
                        f(arg);
                        LOCKED.store(false, Ordering::Release);
                    }
                }) as rtt_target::CriticalSectionFunc),
            );
        }

        static LOGGER: rtt_logger::RTTLogger =
            rtt_logger::RTTLogger::new(log::LevelFilter::Debug);
        log::set_logger(&LOGGER)
            .map(|()| log::set_max_level(log::LevelFilter::Trace))
            .unwrap();
        log::info!("Starting");
    }

    let pwr = device.PWR.constrain();
    let vos = pwr.freeze();

    // Enable SRAM3 for the ethernet descriptor ring.
    device.RCC.ahb2enr.modify(|_, w| w.sram3en().set_bit());

    // Clear reset flags.
    device.RCC.rsr.write(|w| w.rmvf().set_bit());

    // Select the PLLs for SPI.
    device
        .RCC
        .d2ccip1r
        .modify(|_, w| w.spi123sel().pll2_p().spi45sel().pll2_q());

    device.RCC.d1ccipr.modify(|_, w| w.qspisel().rcc_hclk3());

    let rcc = device.RCC.constrain();
    let ccdr = rcc
        .use_hse(8.MHz())
        .sysclk(design_parameters::SYSCLK.convert())
        .hclk(200.MHz())
        .per_ck(design_parameters::TIMER_FREQUENCY.convert())
        .pll2_p_ck(100.MHz())
        .pll2_q_ck(100.MHz())
        .freeze(vos, &device.SYSCFG);

    // Before being able to call any code in ITCM, load that code from flash.
    load_itcm();

    let systick = Systick::new(core.SYST, ccdr.clocks.sysclk().to_Hz());

    // After ITCM loading.
    core.SCB.enable_icache();

    let mut delay = asm_delay::AsmDelay::new(asm_delay::bitrate::Hertz(
        ccdr.clocks.c_ck().to_Hz(),
    ));

    let gpioa = device.GPIOA.split(ccdr.peripheral.GPIOA);
    let gpiob = device.GPIOB.split(ccdr.peripheral.GPIOB);
    let gpioc = device.GPIOC.split(ccdr.peripheral.GPIOC);
    let gpiod = device.GPIOD.split(ccdr.peripheral.GPIOD);
    let gpioe = device.GPIOE.split(ccdr.peripheral.GPIOE);
    let gpiof = device.GPIOF.split(ccdr.peripheral.GPIOF);
    let mut gpiog = device.GPIOG.split(ccdr.peripheral.GPIOG);

    let dma_streams =
        hal::dma::dma::StreamsTuple::new(device.DMA1, ccdr.peripheral.DMA1);

    // Verify that batch period does not exceed RTIC Monotonic timer period.
    assert!(
        (batch_size as u32 * sample_ticks) as f32
            * design_parameters::TIMER_PERIOD
            * (super::MONOTONIC_FREQUENCY as f32)
            < 1.
    );

    // Configure timer 2 to trigger conversions for the ADC
    let mut sampling_timer = {
        // The timer frequency is manually adjusted below, so the 1KHz setting here is a
        // dont-care.
        let mut timer2 =
            device
                .TIM2
                .timer(1.kHz(), ccdr.peripheral.TIM2, &ccdr.clocks);

        // Configure the timer to count at the designed tick rate. We will manually set the
        // period below.
        timer2.pause();
        timer2.set_tick_freq(design_parameters::TIMER_FREQUENCY.convert());

        let mut sampling_timer = timers::SamplingTimer::new(timer2);
        sampling_timer.set_period_ticks(sample_ticks - 1);

        // The sampling timer is used as the master timer for the shadow-sampling timer. Thus,
        // it generates a trigger whenever it is enabled.

        sampling_timer
    };

    let mut shadow_sampling_timer = {
        // The timer frequency is manually adjusted below, so the 1KHz setting here is a
        // dont-care.
        let mut timer3 =
            device
                .TIM3
                .timer(1.kHz(), ccdr.peripheral.TIM3, &ccdr.clocks);

        // Configure the timer to count at the designed tick rate. We will manually set the
        // period below.
        timer3.pause();
        timer3.reset_counter();
        timer3.set_tick_freq(design_parameters::TIMER_FREQUENCY.convert());

        let mut shadow_sampling_timer =
            timers::ShadowSamplingTimer::new(timer3);
        shadow_sampling_timer.set_period_ticks(sample_ticks as u16 - 1);

        // The shadow sampling timer is a slave-mode timer to the sampling timer. It should
        // always be in-sync - thus, we configure it to operate in slave mode using "Trigger
        // mode".
        // For TIM3, TIM2 can be made the internal trigger connection using ITR1. Thus, the
        // SamplingTimer start now gates the start of the ShadowSamplingTimer.
        shadow_sampling_timer.set_slave_mode(
            timers::TriggerSource::Trigger1,
            timers::SlaveMode::Trigger,
        );

        shadow_sampling_timer
    };

    let sampling_timer_channels = sampling_timer.channels();
    let shadow_sampling_timer_channels = shadow_sampling_timer.channels();

    let mut timestamp_timer = {
        // The timer frequency is manually adjusted below, so the 1KHz setting here is a
        // dont-care.
        let mut timer5 =
            device
                .TIM5
                .timer(1.kHz(), ccdr.peripheral.TIM5, &ccdr.clocks);

        // Configure the timer to count at the designed tick rate. We will manually set the
        // period below.
        timer5.pause();
        timer5.set_tick_freq(design_parameters::TIMER_FREQUENCY.convert());

        // The timestamp timer runs at the counter cycle period as the sampling timers.
        // To accomodate this, we manually set the prescaler identical to the sample
        // timer, but use maximum overflow period.
        let mut timer = timers::TimestampTimer::new(timer5);

        // TODO: Check hardware synchronization of timestamping and the sampling timers
        // for phase shift determinism.

        timer.set_period_ticks(u32::MAX);

        timer
    };

    let timestamp_timer_channels = timestamp_timer.channels();

    // Configure the SPI interfaces to the ADCs and DACs.
    let adcs = {
        let adc0 = {
            let miso = gpiob.pb14.into_alternate().speed(Speed::VeryHigh);
            let sck = gpiob.pb10.into_alternate().speed(Speed::VeryHigh);
            let nss = gpiob.pb9.into_alternate().speed(Speed::VeryHigh);

            let config = hal::spi::Config::new(hal::spi::Mode {
                polarity: hal::spi::Polarity::IdleHigh,
                phase: hal::spi::Phase::CaptureOnSecondTransition,
            })
            .hardware_cs(hal::spi::HardwareCS {
                mode: hal::spi::HardwareCSMode::WordTransaction,
                assertion_delay: design_parameters::ADC_SETUP_TIME,
                polarity: hal::spi::Polarity::IdleHigh,
            })
            .communication_mode(hal::spi::CommunicationMode::Receiver);

            let spi: hal::spi::Spi<_, _, u16> = device.SPI2.spi(
                (sck, miso, hal::spi::NoMosi, nss),
                config,
                design_parameters::ADC_DAC_SCK_MAX.convert(),
                ccdr.peripheral.SPI2,
                &ccdr.clocks,
            );

            adc::Adc0Input::new(
                spi,
                dma_streams.0,
                dma_streams.1,
                dma_streams.2,
                sampling_timer_channels.ch1,
                shadow_sampling_timer_channels.ch1,
                batch_size,
            )
        };

        let adc1 = {
            let miso = gpiob.pb4.into_alternate().speed(Speed::VeryHigh);
            let sck = gpioc.pc10.into_alternate().speed(Speed::VeryHigh);
            let nss = gpioa.pa15.into_alternate().speed(Speed::VeryHigh);

            let config = hal::spi::Config::new(hal::spi::Mode {
                polarity: hal::spi::Polarity::IdleHigh,
                phase: hal::spi::Phase::CaptureOnSecondTransition,
            })
            .hardware_cs(hal::spi::HardwareCS {
                mode: hal::spi::HardwareCSMode::WordTransaction,
                assertion_delay: design_parameters::ADC_SETUP_TIME,
                polarity: hal::spi::Polarity::IdleHigh,
            })
            .communication_mode(hal::spi::CommunicationMode::Receiver);

            let spi: hal::spi::Spi<_, _, u16> = device.SPI3.spi(
                (sck, miso, hal::spi::NoMosi, nss),
                config,
                design_parameters::ADC_DAC_SCK_MAX.convert(),
                ccdr.peripheral.SPI3,
                &ccdr.clocks,
            );

            adc::Adc1Input::new(
                spi,
                dma_streams.3,
                dma_streams.4,
                dma_streams.5,
                sampling_timer_channels.ch2,
                shadow_sampling_timer_channels.ch2,
                batch_size,
            )
        };

        (adc0, adc1)
    };

    let dacs = {
        let mut dac_clr_n = gpioe.pe12.into_push_pull_output();
        dac_clr_n.set_high();

        let dac0_spi = {
            let miso = gpioe.pe5.into_alternate().speed(Speed::VeryHigh);
            let sck = gpioe.pe2.into_alternate().speed(Speed::VeryHigh);
            let nss = gpioe.pe4.into_alternate().speed(Speed::VeryHigh);

            let config = hal::spi::Config::new(hal::spi::Mode {
                polarity: hal::spi::Polarity::IdleHigh,
                phase: hal::spi::Phase::CaptureOnSecondTransition,
            })
            .hardware_cs(hal::spi::HardwareCS {
                mode: hal::spi::HardwareCSMode::WordTransaction,
                assertion_delay: 0.0,
                polarity: hal::spi::Polarity::IdleHigh,
            })
            .communication_mode(hal::spi::CommunicationMode::Transmitter)
            .swap_mosi_miso();

            device.SPI4.spi(
                (sck, miso, hal::spi::NoMosi, nss),
                config,
                design_parameters::ADC_DAC_SCK_MAX.convert(),
                ccdr.peripheral.SPI4,
                &ccdr.clocks,
            )
        };

        let dac1_spi = {
            let miso = gpiof.pf8.into_alternate().speed(Speed::VeryHigh);
            let sck = gpiof.pf7.into_alternate().speed(Speed::VeryHigh);
            let nss = gpiof.pf6.into_alternate().speed(Speed::VeryHigh);

            let config = hal::spi::Config::new(hal::spi::Mode {
                polarity: hal::spi::Polarity::IdleHigh,
                phase: hal::spi::Phase::CaptureOnSecondTransition,
            })
            .hardware_cs(hal::spi::HardwareCS {
                mode: hal::spi::HardwareCSMode::WordTransaction,
                assertion_delay: 0.0,
                polarity: hal::spi::Polarity::IdleHigh,
            })
            .communication_mode(hal::spi::CommunicationMode::Transmitter)
            .swap_mosi_miso();

            device.SPI5.spi(
                (sck, miso, hal::spi::NoMosi, nss),
                config,
                design_parameters::ADC_DAC_SCK_MAX.convert(),
                ccdr.peripheral.SPI5,
                &ccdr.clocks,
            )
        };

        let dac0 = dac::Dac0Output::new(
            dac0_spi,
            dma_streams.6,
            sampling_timer_channels.ch3,
            batch_size,
        );
        let dac1 = dac::Dac1Output::new(
            dac1_spi,
            dma_streams.7,
            sampling_timer_channels.ch4,
            batch_size,
        );

        dac_clr_n.set_low();
        let _dac0_ldac_n = gpioe.pe11.into_push_pull_output().set_low();
        let _dac1_ldac_n = gpioe.pe15.into_push_pull_output().set_low();
        dac_clr_n.set_high();

        (dac0, dac1)
    };

    let afes = {
        // AFE_PWR_ON on hardware revision v1.3.2
        gpioe.pe1.into_push_pull_output().set_high();

        let afe0 = {
            let a0_pin = gpiof.pf2.into_push_pull_output();
            let a1_pin = gpiof.pf5.into_push_pull_output();
            afe::ProgrammableGainAmplifier::new(a0_pin, a1_pin)
        };

        let afe1 = {
            let a0_pin = gpiod.pd14.into_push_pull_output();
            let a1_pin = gpiod.pd15.into_push_pull_output();
            afe::ProgrammableGainAmplifier::new(a0_pin, a1_pin)
        };

        (afe0, afe1)
    };

    let input_stamper = {
        let trigger = gpioa.pa3.into_alternate();
        InputStamper::new(trigger, timestamp_timer_channels.ch4)
    };

    let digital_inputs = {
        let di0 = gpiog.pg9.into_floating_input();
        let di1 = gpioc.pc15.into_floating_input();
        (di0, di1)
    };

    let mut eeprom_i2c = {
        let sda = gpiof.pf0.into_alternate().set_open_drain();
        let scl = gpiof.pf1.into_alternate().set_open_drain();
        device.I2C2.i2c(
            (scl, sda),
            100.kHz(),
            ccdr.peripheral.I2C2,
            &ccdr.clocks,
        )
    };

    let mac_addr = smoltcp::wire::EthernetAddress(eeprom::read_eui48(
        &mut eeprom_i2c,
        &mut delay,
    ));
    log::info!("EUI48: {}", mac_addr);

    let network_devices = {
        let ethernet_pins = {
            // Reset the PHY before configuring pins.
            let mut eth_phy_nrst = gpioe.pe3.into_push_pull_output();
            eth_phy_nrst.set_low();
            delay.delay_us(200u8);
            eth_phy_nrst.set_high();

            let ref_clk = gpioa.pa1.into_alternate().speed(Speed::VeryHigh);
            let mdio = gpioa.pa2.into_alternate().speed(Speed::VeryHigh);
            let mdc = gpioc.pc1.into_alternate().speed(Speed::VeryHigh);
            let crs_dv = gpioa.pa7.into_alternate().speed(Speed::VeryHigh);
            let rxd0 = gpioc.pc4.into_alternate().speed(Speed::VeryHigh);
            let rxd1 = gpioc.pc5.into_alternate().speed(Speed::VeryHigh);
            let tx_en = gpiob.pb11.into_alternate().speed(Speed::VeryHigh);
            let txd0 = gpiob.pb12.into_alternate().speed(Speed::VeryHigh);
            let txd1 = gpiog.pg14.into_alternate().speed(Speed::VeryHigh);

            (ref_clk, mdio, mdc, crs_dv, rxd0, rxd1, tx_en, txd0, txd1)
        };

        // Configure the ethernet controller
        let (eth_dma, eth_mac) = ethernet::new(
            device.ETHERNET_MAC,
            device.ETHERNET_MTL,
            device.ETHERNET_DMA,
            ethernet_pins,
            // Note(unsafe): We only call this function once to take ownership of the
            // descriptor ring.
            unsafe { &mut DES_RING },
            mac_addr,
            ccdr.peripheral.ETH1MAC,
            &ccdr.clocks,
        );

        // Reset and initialize the ethernet phy.
        let mut lan8742a =
            ethernet::phy::LAN8742A::new(eth_mac.set_phy_addr(0));
        lan8742a.phy_reset();
        lan8742a.phy_init();

        unsafe { ethernet::enable_interrupt() };

        // Configure IP address according to DHCP socket availability
        let ip_addrs: smoltcp::wire::IpAddress = option_env!("STATIC_IP")
            .unwrap_or("0.0.0.0")
            .parse()
            .unwrap();

        // Note(unwrap): The hardware configuration function is only allowed to be called once.
        // Unwrapping is intended to panic if called again to prevent re-use of global memory.
        let store =
            cortex_m::singleton!(: NetStorage = NetStorage::default()).unwrap();

        store.ip_addrs[0] = smoltcp::wire::IpCidr::new(ip_addrs, 24);

        let mut routes =
            smoltcp::iface::Routes::new(&mut store.routes_cache[..]);
        routes
            .add_default_ipv4_route(smoltcp::wire::Ipv4Address::UNSPECIFIED)
            .unwrap();

        let neighbor_cache =
            smoltcp::iface::NeighborCache::new(&mut store.neighbor_cache[..]);

        let mut interface = smoltcp::iface::InterfaceBuilder::new(
            eth_dma,
            &mut store.sockets[..],
        )
        .hardware_addr(smoltcp::wire::HardwareAddress::Ethernet(mac_addr))
        .neighbor_cache(neighbor_cache)
        .ip_addrs(&mut store.ip_addrs[..])
        .routes(routes)
        .finalize();

        if ip_addrs.is_unspecified() {
            interface.add_socket(smoltcp::socket::Dhcpv4Socket::new());
        }

        for storage in store.tcp_socket_storage[..].iter_mut() {
            let tcp_socket = {
                let rx_buffer = smoltcp::socket::TcpSocketBuffer::new(
                    &mut storage.rx_storage[..],
                );
                let tx_buffer = smoltcp::socket::TcpSocketBuffer::new(
                    &mut storage.tx_storage[..],
                );

                smoltcp::socket::TcpSocket::new(rx_buffer, tx_buffer)
            };

            interface.add_socket(tcp_socket);
        }

        for storage in store.udp_socket_storage[..].iter_mut() {
            let udp_socket = {
                let rx_buffer = smoltcp::socket::UdpSocketBuffer::new(
                    &mut storage.rx_metadata[..],
                    &mut storage.rx_storage[..],
                );
                let tx_buffer = smoltcp::socket::UdpSocketBuffer::new(
                    &mut storage.tx_metadata[..],
                    &mut storage.tx_storage[..],
                );

                smoltcp::socket::UdpSocket::new(rx_buffer, tx_buffer)
            };

            interface.add_socket(udp_socket);
        }

        let random_seed = {
            let mut rng =
                device.RNG.constrain(ccdr.peripheral.RNG, &ccdr.clocks);
            let mut data = [0u8; 4];
            rng.fill(&mut data).unwrap();
            data
        };

        let mut stack = smoltcp_nal::NetworkStack::new(interface, clock);

        stack.seed_random_port(&random_seed);

        NetworkDevices {
            stack,
            phy: lan8742a,
            mac_address: mac_addr,
        }
    };

    let mut fp_led_0 = gpiod.pd5.into_push_pull_output();
    let mut fp_led_1 = gpiod.pd6.into_push_pull_output();
    let mut fp_led_2 = gpiog.pg4.into_push_pull_output();
    let mut fp_led_3 = gpiod.pd12.into_push_pull_output();

    fp_led_0.set_low();
    fp_led_1.set_low();
    fp_led_2.set_low();
    fp_led_3.set_low();

    // Measure the Pounder PGOOD output to detect if pounder is present on Stabilizer.
    let pounder_pgood = gpiob.pb13.into_pull_down_input();
    delay.delay_ms(2u8);
    let mezzanine = if pounder_pgood.is_high() {
        log::info!("Found Pounder");

        let io_expander = {
            let sda = gpiob.pb7.into_alternate().set_open_drain();
            let scl = gpiob.pb8.into_alternate().set_open_drain();
            let i2c1 = device.I2C1.i2c(
                (scl, sda),
                400.kHz(),
                ccdr.peripheral.I2C1,
                &ccdr.clocks,
            );
            mcp23017::MCP23017::default(i2c1).unwrap()
        };

        let spi = {
            let mosi = gpiod.pd7.into_alternate();
            let miso = gpioa.pa6.into_alternate();
            let sck = gpiog.pg11.into_alternate();

            let config = hal::spi::Config::new(hal::spi::Mode {
                polarity: hal::spi::Polarity::IdleHigh,
                phase: hal::spi::Phase::CaptureOnSecondTransition,
            });

            // The maximum frequency of this SPI must be limited due to capacitance on the MISO
            // line causing a long RC decay.
            device.SPI1.spi(
                (sck, miso, mosi),
                config,
                5.MHz(),
                ccdr.peripheral.SPI1,
                &ccdr.clocks,
            )
        };

        let (adc1, adc2) = {
            let (mut adc1, mut adc2) = hal::adc::adc12(
                device.ADC1,
                device.ADC2,
                &mut delay,
                ccdr.peripheral.ADC12,
                &ccdr.clocks,
            );

            let adc1 = {
                adc1.calibrate();
                adc1.enable()
            };

            let adc2 = {
                adc2.calibrate();
                adc2.enable()
            };

            (adc1, adc2)
        };

        let adc1_in_p = gpiof.pf11.into_analog();
        let adc2_in_p = gpiof.pf14.into_analog();

        let pounder_devices = pounder::PounderDevices::new(
            io_expander,
            spi,
            adc1,
            adc2,
            adc1_in_p,
            adc2_in_p,
        )
        .unwrap();

        let ad9959 = {
            let qspi_interface = {
                // Instantiate the QUADSPI pins and peripheral interface.
                let qspi_pins = {
                    let _ncs =
                        gpioc.pc11.into_alternate::<9>().speed(Speed::VeryHigh);

                    let clk = gpiob.pb2.into_alternate().speed(Speed::VeryHigh);
                    let io0 = gpioe.pe7.into_alternate().speed(Speed::VeryHigh);
                    let io1 = gpioe.pe8.into_alternate().speed(Speed::VeryHigh);
                    let io2 = gpioe.pe9.into_alternate().speed(Speed::VeryHigh);
                    let io3 =
                        gpioe.pe10.into_alternate().speed(Speed::VeryHigh);

                    (clk, io0, io1, io2, io3)
                };

                let qspi = device.QUADSPI.bank2(
                    qspi_pins,
                    design_parameters::POUNDER_QSPI_FREQUENCY.convert(),
                    &ccdr.clocks,
                    ccdr.peripheral.QSPI,
                );

                pounder::QspiInterface::new(qspi).unwrap()
            };

            #[cfg(feature = "pounder_v1_1")]
            let reset_pin = gpiog.pg6.into_push_pull_output();
            #[cfg(not(feature = "pounder_v1_1"))]
            let reset_pin = gpioa.pa0.into_push_pull_output();

            let mut io_update = gpiog.pg7.into_push_pull_output();

            let mut ad9959 = ad9959::Ad9959::new(
                qspi_interface,
                reset_pin,
                &mut io_update,
                &mut delay,
                ad9959::Mode::FourBitSerial,
                design_parameters::DDS_REF_CLK.to_Hz() as f32,
                design_parameters::DDS_MULTIPLIER,
            )
            .unwrap();

            ad9959.self_test().unwrap();

            // Return IO_Update
            gpiog.pg7 = io_update.into_analog();

            ad9959
        };

        let dds_output = {
            let io_update_trigger = {
                let _io_update =
                    gpiog.pg7.into_alternate::<2>().speed(Speed::VeryHigh);

                // Configure the IO_Update signal for the DDS.
                let mut hrtimer = pounder::hrtimer::HighResTimerE::new(
                    device.HRTIM_TIME,
                    device.HRTIM_MASTER,
                    device.HRTIM_COMMON,
                    ccdr.clocks,
                    ccdr.peripheral.HRTIM,
                );

                // IO_Update occurs after a fixed delay from the QSPI write. Note that the timer
                // is triggered after the QSPI write, which can take approximately 120nS, so
                // there is additional margin.
                hrtimer.configure_single_shot(
                    pounder::hrtimer::Channel::Two,
                    design_parameters::POUNDER_IO_UPDATE_DURATION,
                    design_parameters::POUNDER_IO_UPDATE_DELAY,
                );

                // Ensure that we have enough time for an IO-update every sample.
                let sample_frequency = {
                    design_parameters::TIMER_FREQUENCY.to_Hz() as f32
                        / sample_ticks as f32
                };

                let sample_period = 1.0 / sample_frequency;
                assert!(
                    sample_period > design_parameters::POUNDER_IO_UPDATE_DELAY
                );

                hrtimer
            };

            let (qspi, config) = ad9959.freeze();
            DdsOutput::new(qspi, io_update_trigger, config)
        };

        #[cfg(feature = "pounder_v1_1")]
        let pounder_stamper = {
            log::info!("Assuming Pounder v1.1 or later");
            let etr_pin = gpioa.pa0.into_alternate();

            // The frequency in the constructor is dont-care, as we will modify the period + clock
            // source manually below.
            let tim8 =
                device
                    .TIM8
                    .timer(1.kHz(), ccdr.peripheral.TIM8, &ccdr.clocks);
            let mut timestamp_timer = timers::PounderTimestampTimer::new(tim8);

            // Pounder is configured to generate a 500MHz reference clock, so a 125MHz sync-clock is
            // output. As a result, dividing the 125MHz sync-clk provides a 31.25MHz tick rate for
            // the timestamp timer. 31.25MHz corresponds with a 32ns tick rate.
            // This is less than fCK_INT/3 of the timer as required for oversampling the trigger.
            timestamp_timer.set_external_clock(timers::Prescaler::Div4);
            timestamp_timer.start();

            // Set the timer to wrap at the u16 boundary to meet the PLL periodicity.
            // Scale and wrap before or after the PLL.
            timestamp_timer.set_period_ticks(u16::MAX);
            let tim8_channels = timestamp_timer.channels();

            pounder::timestamp::Timestamper::new(
                timestamp_timer,
                tim8_channels.ch1,
                &mut sampling_timer,
                etr_pin,
                batch_size,
            )
        };

        Mezzanine::Pounder(PounderDevices {
            pounder: pounder_devices,
            dds_output,

            #[cfg(feature = "pounder_v1_1")]
            timestamper: pounder_stamper,
        })
    // If Driver detected
    } else if true {
        log::info!("driver init");
        let ltc2320_pins = driver::ltc2320::Ltc2320Pins {
            qspi: (
                gpiob.pb2.into_alternate(),
                gpioe.pe7.into_alternate(),
                gpioe.pe8.into_alternate(),
                gpioe.pe9.into_alternate(),
                gpioe.pe10.into_alternate(),
            ),
            cnv: gpioc.pc11.into_push_pull_output(),
        };
        let ltc2320 = driver::ltc2320::Ltc2320::new(
            &ccdr.clocks,
            ccdr.peripheral.QSPI,
            device.QUADSPI,
            ltc2320_pins,
        );
<<<<<<< HEAD
        let adc_internal_pins = driver::adc_internal::AdcInternalPins {
            output_voltage: (gpiof.pf11.into_analog(), gpiof.pf3.into_analog()),
            output_current: (gpiof.pf12.into_analog(), gpiof.pf4.into_analog()),
        };
        let adc_internal = driver::adc_internal::AdcInternal::new(
            &mut delay,
            &ccdr.clocks,
            (ccdr.peripheral.ADC12, ccdr.peripheral.ADC3),
            (device.ADC1, device.ADC2, device.ADC3),
            adc_internal_pins,
        );
        Some(Mezzanine::Driver(DriverDevices {
            ltc2320,
            adc_internal,
        }))
=======
        Mezzanine::Driver(DriverDevices { ltc2320 })
>>>>>>> 64b4e282
    } else {
        Mezzanine::None
    };

    let stabilizer = StabilizerDevices {
        systick,
        afes,
        adcs,
        dacs,
        timestamper: input_stamper,
        net: network_devices,
        adc_dac_timer: sampling_timer,
        timestamp_timer,
        digital_inputs,
    };

    // info!("Version {} {}", build_info::PKG_VERSION, build_info::GIT_VERSION.unwrap());
    // info!("Built on {}", build_info::BUILT_TIME_UTC);
    // info!("{} {}", build_info::RUSTC_VERSION, build_info::TARGET);
    log::info!("setup() complete");

    (stabilizer, mezzanine)
}<|MERGE_RESOLUTION|>--- conflicted
+++ resolved
@@ -13,12 +13,6 @@
 
 use smoltcp_nal::smoltcp;
 
-<<<<<<< HEAD
-use crate::hardware::driver::adc_internal;
-use crate::hardware::Mezzanine;
-
-=======
->>>>>>> 64b4e282
 use super::{
     adc, afe, dac, design_parameters, driver, eeprom,
     input_stamper::InputStamper, pounder, pounder::dds_output::DdsOutput,
@@ -956,7 +950,6 @@
             device.QUADSPI,
             ltc2320_pins,
         );
-<<<<<<< HEAD
         let adc_internal_pins = driver::adc_internal::AdcInternalPins {
             output_voltage: (gpiof.pf11.into_analog(), gpiof.pf3.into_analog()),
             output_current: (gpiof.pf12.into_analog(), gpiof.pf4.into_analog()),
@@ -968,13 +961,10 @@
             (device.ADC1, device.ADC2, device.ADC3),
             adc_internal_pins,
         );
-        Some(Mezzanine::Driver(DriverDevices {
+        Mezzanine::Driver(DriverDevices {
             ltc2320,
             adc_internal,
-        }))
-=======
-        Mezzanine::Driver(DriverDevices { ltc2320 })
->>>>>>> 64b4e282
+        })
     } else {
         Mezzanine::None
     };
