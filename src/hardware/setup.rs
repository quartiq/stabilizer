--- conflicted
+++ resolved
@@ -16,19 +16,11 @@
 use smoltcp_nal::smoltcp;
 
 use super::{
-<<<<<<< HEAD
-    adc, afe, cpu_temp_sensor::CpuTempSensor, dac, design_parameters, driver,
-    eeprom, input_stamper::InputStamper, pounder,
+    adc, afe, cpu_temp_sensor::CpuTempSensor, dac, delay, design_parameters,
+    driver, eeprom, input_stamper::InputStamper, pounder,
     pounder::dds_output::DdsOutput, shared_adc::SharedAdc, timers,
     DigitalInput0, DigitalInput1, EthernetPhy, Mezzanine, NetworkStack,
     SystemTimer, Systick, AFE0, AFE1,
-=======
-    adc, afe, cpu_temp_sensor::CpuTempSensor, dac, delay, design_parameters,
-    eeprom, input_stamper::InputStamper, pounder,
-    pounder::dds_output::DdsOutput, shared_adc::SharedAdc, timers,
-    DigitalInput0, DigitalInput1, EthernetPhy, NetworkStack, SystemTimer,
-    Systick, AFE0, AFE1,
->>>>>>> 7f73f705
 };
 
 const NUM_TCP_SOCKETS: usize = 4;
@@ -734,7 +726,6 @@
     fp_led_2.set_low();
     fp_led_3.set_low();
 
-<<<<<<< HEAD
     let mut i2c1 = {
         let mut sda = gpiob.pb7.into_alternate().set_open_drain();
         let mut scl = gpiob.pb8.into_alternate().set_open_drain();
@@ -758,11 +749,8 @@
         shared_bus::new_atomic_check!(hal::i2c::I2c<hal::stm32::I2C1> = i2c1)
             .unwrap();
 
-    // Use default PLL2p clock input with 1/2 prescaler for 50 MHz ADC clock.
-=======
     // Use default PLL2p clock input with 1/2 prescaler for a 25 MHz ADC kernel clock.
     // Note that there is an additional, fixed 1/2 prescaler in the clock path.
->>>>>>> 7f73f705
     let (adc1, adc2, adc3) = {
         let (mut adc1, mut adc2) = hal::adc::adc12(
             device.ADC1,
