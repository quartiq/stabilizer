--- conflicted
+++ resolved
@@ -6,12 +6,7 @@
 # See more keys and their definitions at https://doc.rust-lang.org/cargo/reference/manifest.html
 
 [dependencies]
-<<<<<<< HEAD
-miniconf = "0.9"
-
-=======
 miniconf = {version = "0.11", features = ["json-core"]}
->>>>>>> c8beb2ee
 menu = {version = "0.5", features = ["echo"]}
 heapless = "0.8"
 embedded-io = "0.6"
