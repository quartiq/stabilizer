--- conflicted
+++ resolved
@@ -63,12 +63,8 @@
 smlang = "0.5.1"
 enum-iterator = "1.1.3"
 rand_xorshift = "0.3.0"
-<<<<<<< HEAD
-rand_core = "0.6.3"
+rand_core = "0.6.4"
 shared-bus-rtic = "0.2.2"
-=======
-rand_core = "0.6.4"
->>>>>>> 1c40eb17
 
 [dependencies.stm32h7xx-hal]
 features = ["stm32h743v", "rt", "ethernet", "xspi"]
