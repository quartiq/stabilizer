[package]
name = "stabilizer"
version = "0.4.1"
authors = ["Robert Jördens <rj@quartiq.de>"]
description = "Firmware for the Sinara Stabilizer board (stm32h743, eth, poe, 2 adc, 2 dac)"
categories = ["embedded", "no-std", "hardware-support", "science"]
license = "GPL-3.0-or-later"
keywords = ["ethernet", "stm32h7", "adc", "dac", "physics"]
repository = "https://github.com/quartiq/stabilizer"
readme = "README.md"
documentation = "https://docs.rs/stabilizer/"
edition = "2018"
exclude = [
	".travis.yml",
	".gitignore",
	"doc/",
	"doc/*"
]

[badges]
travis-ci = { repository = "quartiq/stabilizer", branch = "master" }
maintenance = { status = "experimental" }

[package.metadata.docs.rs]
features = []
default-target = "thumbv7em-none-eabihf"

[dependencies]
cortex-m = { version = "0.6", features = ["const-fn"] }
cortex-m-rt = { version = "0.6", features = ["device"] }
cortex-m-log = { version = "0.6", features = ["log-integration"] }
log = "0.4"
panic-semihosting = { version = "0.5", optional = true }
panic-halt = "0.2"
serde = { version = "1.0", features = ["derive"], default-features = false }
heapless = { version = "0.5", features = ["serde"] }
serde-json-core = "0.1"
cortex-m-rtic = "0.5.5"
embedded-hal = "0.2.4"
nb = "1.0.0"
asm-delay = "0.9.0"
enum-iterator = "0.6.0"
<<<<<<< HEAD
paste = "1"
=======
dsp = { path = "dsp" }
>>>>>>> 769cfdfb

[dependencies.mcp23017]
git = "https://github.com/mrd0ll4r/mcp23017.git"

[dependencies.smoltcp]
version = "0.6"
features = ["ethernet", "proto-ipv4", "socket-tcp", "proto-ipv6"]
default-features = false

[dependencies.ad9959]
path = "ad9959"

[dependencies.stm32h7xx-hal]
features = ["stm32h743v", "rt", "unproven", "ethernet", "quadspi"]
git = "https://github.com/stm32-rs/stm32h7xx-hal"
branch = "dma"

[features]
semihosting = ["panic-semihosting", "cortex-m-log/semihosting"]
bkpt = [ ]
nightly = ["cortex-m/inline-asm"]

[profile.dev]
codegen-units = 1
incremental = false
opt-level = 3

[profile.release]
opt-level = 3
debug = true
lto = true
codegen-units = 1<|MERGE_RESOLUTION|>--- conflicted
+++ resolved
@@ -40,11 +40,8 @@
 nb = "1.0.0"
 asm-delay = "0.9.0"
 enum-iterator = "0.6.0"
-<<<<<<< HEAD
 paste = "1"
-=======
 dsp = { path = "dsp" }
->>>>>>> 769cfdfb
 
 [dependencies.mcp23017]
 git = "https://github.com/mrd0ll4r/mcp23017.git"
