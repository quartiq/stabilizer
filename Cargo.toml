[package]
name = "stabilizer"
version = "0.5.0"
resolver = "2"
authors = ["Robert Jördens <rj@quartiq.de>"]
description = "Firmware for the Sinara Stabilizer board (stm32h743, eth, poe, 2 adc, 2 dac)"
categories = ["embedded", "no-std", "hardware-support", "science"]
license = "MIT OR Apache-2.0"
keywords = ["ethernet", "stm32h7", "adc", "dac", "physics"]
repository = "https://github.com/quartiq/stabilizer"
readme = "README.md"
documentation = "https://docs.rs/stabilizer/"
edition = "2021"
exclude = [
	".gitignore",
	"doc/",
	"doc/*"
]

[badges]
maintenance = { status = "experimental" }

[package.metadata.docs.rs]
features = []
default-target = "thumbv7em-none-eabihf"

[workspace]
members = ["ad9959"]

[dependencies]
cortex-m = { version = "0.7" }
cortex-m-rt = { version = "0.7", features = ["device"] }
log = { version = "0.4", features = ["max_level_trace", "release_max_level_info"] }
rtt-target = { version = "0.3", features = ["cortex-m"] }
serde = { version = "1.0", features = ["derive"], default-features = false }
heapless = { version = "0.7", features = ["serde"] }
cortex-m-rtic = "1.0"
embedded-hal = "0.2.6"
nb = "1.0.0"
asm-delay = "0.9.0"
num_enum = { version = "0.5.6", default-features = false }
paste = "1"
idsp = "0.7.1"
ad9959 = { path = "ad9959" }
miniconf = "0.3"
smoltcp-nal = { version = "0.2", features = ["shared-stack"] }
serde-json-core = "0.4"
mcp23017 = "1.0"
mutex-trait = "0.2"
minimq = "0.5.2"
fugit = "0.3"
<<<<<<< HEAD
systick-monotonic = "1.0"
mono-clock = "0.1"

# rtt-target bump
[dependencies.rtt-logger]
git = "https://github.com/drogue-iot/rtt-logger.git"
=======
rtt-logger = "0.2"
>>>>>>> b42f7bb2

[dependencies.stm32h7xx-hal]
features = ["stm32h743v", "rt", "unproven", "ethernet", "xspi"]
version = "0.11.0"

[patch.crates-io.heapless]
git = "https://github.com/quartiq/heapless.git"
branch = "feature/assume-init"

[features]
nightly = ["cortex-m/inline-asm"]
pounder_v1_1 = [ ]

[profile.dev]
codegen-units = 1
incremental = false
opt-level = 3

[profile.release]
opt-level = 3
debug = true
lto = true
codegen-units = 1<|MERGE_RESOLUTION|>--- conflicted
+++ resolved
@@ -49,16 +49,9 @@
 mutex-trait = "0.2"
 minimq = "0.5.2"
 fugit = "0.3"
-<<<<<<< HEAD
+rtt-logger = "0.2"
 systick-monotonic = "1.0"
 mono-clock = "0.1"
-
-# rtt-target bump
-[dependencies.rtt-logger]
-git = "https://github.com/drogue-iot/rtt-logger.git"
-=======
-rtt-logger = "0.2"
->>>>>>> b42f7bb2
 
 [dependencies.stm32h7xx-hal]
 features = ["stm32h743v", "rt", "unproven", "ethernet", "xspi"]
