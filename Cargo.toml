--- conflicted
+++ resolved
@@ -61,13 +61,9 @@
 rand_core = "0.6.4"
 minimq = "0.7"
 miniconf = "0.7"
-<<<<<<< HEAD
-smoltcp-nal = { version = "0.3", features = ["shared-stack"]}
+smoltcp-nal = { git = "https://github.com/quartiq/smoltcp-nal.git", branch = "rj/smoltcp-0.10", features = ["shared-stack"]}
 bit_field = "0.10.1"
 tca9539 = "0.1"
-=======
-smoltcp-nal = { git = "https://github.com/quartiq/smoltcp-nal.git", branch = "rj/smoltcp-0.10", features = ["shared-stack"]}
->>>>>>> 3b0a2d49
 
 [dependencies.stm32h7xx-hal]
 git = "https://github.com/stm32-rs/stm32h7xx-hal"
