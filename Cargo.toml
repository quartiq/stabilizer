[package]
name = "stabilizer"
version = "0.5.0"
resolver = "2"
authors = ["Robert Jördens <rj@quartiq.de>"]
description = "Firmware for the Sinara Stabilizer board (stm32h743, eth, poe, 2 adc, 2 dac)"
categories = ["embedded", "no-std", "hardware-support", "science"]
license = "MIT OR Apache-2.0"
keywords = ["ethernet", "stm32h7", "adc", "dac", "physics"]
repository = "https://github.com/quartiq/stabilizer"
readme = "README.md"
documentation = "https://docs.rs/stabilizer/"
edition = "2018"
exclude = [
	".travis.yml",
	".gitignore",
	"doc/",
	"doc/*"
]

[badges]
maintenance = { status = "experimental" }

[package.metadata.docs.rs]
features = []
default-target = "thumbv7em-none-eabihf"

[workspace]
members = ["ad9959"]

[dependencies]
cortex-m = { version = "0.7" }
cortex-m-rt = { version = "0.6", features = ["device"] }
log = { version = "0.4", features = ["max_level_trace", "release_max_level_info"] }
rtt-target = { version = "0.3", features = ["cortex-m"] }
serde = { version = "1.0", features = ["derive"], default-features = false }
heapless = { version = "0.7", features = ["serde"] }
cortex-m-rtic = "0.6.0-alpha.5"
embedded-hal = "0.2.6"
nb = "1.0.0"
asm-delay = "0.9.0"
num_enum = { version = "0.5.4", default-features = false }
paste = "1"
idsp = { version = "0.1.0" }
ad9959 = { path = "ad9959" }
miniconf = "0.1.0"
shared-bus = {version = "0.2.2", features = ["cortex-m"] }
serde-json-core = "0.4"
mcp23017 = "1.0"
mutex-trait = "0.2"
minimq = "0.4"

# rtt-target bump
[dependencies.rtt-logger]
git = "https://github.com/quartiq/rtt-logger.git"
rev = "70b0eb5"

# The following modifications of the HAL are being used:
# * fast double buffered DMA without poisoning and buffer swapping
# * Utilize `master` branch of smoltcp
# * Utilize `master` branch of HAL
[dependencies.stm32h7xx-hal]
features = ["stm32h743v", "rt", "unproven", "ethernet", "quadspi"]
# version = "0.9.0"
git = "https://github.com/quartiq/stm32h7xx-hal.git"
rev = "33aa67d"

# link.x section start/end
[patch.crates-io.cortex-m-rt]
git = "https://github.com/rust-embedded/cortex-m-rt.git"
rev = "a2e3ad5"

[patch.crates-io.heapless]
git = "https://github.com/quartiq/heapless.git"
branch = "feature/assume-init"

[dependencies.smoltcp-nal]
git = "https://github.com/quartiq/smoltcp-nal.git"
rev = "0634188"

[patch.crates-io.miniconf]
git = "https://github.com/quartiq/miniconf.git"
<<<<<<< HEAD
rev = "8da5961"
=======
rev = "3fec7db"
>>>>>>> 2dfaa8d3

[features]
nightly = ["cortex-m/inline-asm", "idsp/nightly"]
pounder_v1_1 = [ ]

[profile.dev]
codegen-units = 1
incremental = false
opt-level = 3

[profile.release]
opt-level = 3
debug = true
lto = true
codegen-units = 1<|MERGE_RESOLUTION|>--- conflicted
+++ resolved
@@ -80,11 +80,7 @@
 
 [patch.crates-io.miniconf]
 git = "https://github.com/quartiq/miniconf.git"
-<<<<<<< HEAD
-rev = "8da5961"
-=======
 rev = "3fec7db"
->>>>>>> 2dfaa8d3
 
 [features]
 nightly = ["cortex-m/inline-asm", "idsp/nightly"]
